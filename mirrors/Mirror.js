/*jshint -W030 */
/* global
 DEBUG:true
 */

// empty class for mirror implementations to extend
Velocity.Mirror = {};

DEBUG = !!process.env.VELOCITY_DEBUG;

(function () {

  'use strict';

  if (process.env.NODE_ENV !== 'development' ||
    process.env.IS_MIRROR) {
    DEBUG && console.log('[velocity] Not adding mirror-registry because NODE_ENV is',
      process.env.NODE_ENV, ' and IS_MIRROR is', process.env.IS_MIRROR);
    return;
  }

  var _ = Npm.require('lodash'),
      url = Npm.require('url');

//////////////////////////////////////////////////////////////////////
// Public Methods
//

  _.extend(Velocity.Mirror, {

    // TODO This can be extended to support multiple mirror types, but just one for now until we
    // get the API right
    start: function () {
      throw new Error('Mirror requested but a mirror has not been implemented');
    }

  });

//////////////////////////////////////////////////////////////////////
// Meteor Methods
//

  /**
   * Most communication with Velocity core is done via the following
   * Meteor methods.
   *
   * @class Meteor.methods
   */
  Meteor.methods({

    /**
     * Starts a new mirror if it has not already been started, and reuses an
     * existing one if it is already started.
     *
     * This method will update the `VelocityMirrors` collection with once the mirror is ready.
     *
     * @method velocity/mirrors/request
     *
     * @param {Object} options                  Options for the mirror.
     * @param {String} options.framework        The name of the calling framework
     * @param {String} [options.port]           String use a specific port
     * @param {String} [options.rootUrlPath]    Adds this string to the end of the root url in the
     *                                          VelocityMirrors collection. eg. `/?jasmine=true`
     *                 [options.mirrorId]       An id for this mirror that will be stored in the
     *                                          VelocityMirrors collection and also available as
     *                                          MIRROR_ID environment var from the mirror.
     *                                          If not provided, this will be set to a random
     *                                          mongo-style id.
     *
     * @return {String}   The mirrorId. Frameworks can wait for this mirrorId to be ready should
     *                    they need to.
     *
     */
    'velocity/mirrors/request': function (options) {
      check(options, {
        framework: String,
        port: Match.Optional(Number),
        rootUrlPath: Match.Optional(String),
        mirrorId: Match.Optional(String)
      });

      options.mirrorId = options.mirrorId || Random.id();

      _startOrReuseMirror(options);

      return options.mirrorId;
    },

    /**
     * Stores metadata about the mirror. Before a mirror implementation starts, it needs to call
     * this method to let Velocity know it is starting up.
     *
     * @param options {Object}
     *            Required fields
     *                mirrorId  : the ID of this mirror. This is provided to mirrors in the
     *                            startOrReuseMirror call in this class
     *                port      : the port this mirror is running on
     *                mongoUrl  : the mongo url this mirror is using
     *                host      : the root url of this mirror without any additional paths. Used for
     *                            making DDP connections
     *                rootUrl   : the root url of this mirror, which also includes the path and params
     *                type      : eg 'node-soft-mirror' or 'meteor-soft-mirror'
     * @param extra {Object}    Any additional metadata the implementing mirror would like to store
     *                          in the Velocity mirrors collection. This is optional.
     *
     */
    'velocity/mirrors/init': function (options, extra) {
      check(options, {
        mirrorId: String,
        port: Number,
        mongoUrl: String,
        host: String,
        rootUrl: String,
        type: String
      });

      if (extra) {
        _.extend(options, extra);
      }

      VelocityMirrors.insert(_.extend(options, {
        _id: options.mirrorId,
        reused: false,
        state: 'starting'
      }));
    },

    /**
     * Lets Velocity know the mirror has started successfully
     *
     * @param options
     *            Required fields
     *                mirrorId  : the ID this mirror was given by
     *                port      : the port this mirror is running on
     */
    'velocity/mirrors/register': function (options) {

      DEBUG && console.log('[velocity] Connecting to mirror');

      // Ugliness! It seems the DDP connect has a exponential back-off, which means the tests take
      // around 5 seconds to rerun. This setTimeout helps.
      Meteor.setTimeout(function() {
        var mirrorConnection = DDP.connect(options.host);
        mirrorConnection.onReconnect = function () {
          DEBUG && console.log('[velocity] Connected to mirror, setting state to ready', options);
          VelocityMirrors.update({
            framework: options.framework,
            port: parseInt(options.port)
          }, {
            $set: {
              state: 'ready'
            }
          });
        };
      }, 300);



<<<<<<< HEAD
=======
      VelocityMirrors.update({
        framework: options.framework,
        port: parseInt(options.port)
      }, {
        $set: {
          state: 'ready',
          lastModified: Date.now()
        }
      });
>>>>>>> 5abb9dd4
    },

    /**
     * Exposes the IS_MIRROR flag to clients
     *
     * @method velocity/isMirror
     * @return {Boolean} true if currently running in mirror
     */
    'velocity/isMirror': function () {
      return !!process.env.IS_MIRROR;
    }

  });  // end Meteor methods



//////////////////////////////////////////////////////////////////////
// Private functions
//


  /**
   * Starts a new mirror if one is not found. The criteria to reuse a mirror is that the requested
   * mirror and an existing mirror share the same port. If the same port is found, a new entry in
   * the mirrors collection is added with the new metadata but the same port. If a mirror is reused,
   * the metadata in the VelocityMirrors will have the property 'reused' set to true.
   *
   * @method startOrReuseMirror
   * @param {Object} options
   *                Required fields:
   *                   framework - String ex. 'mocha-web-1'
   *                   rootUrlPath - String ex. '/x=y'
   *                   port - a specific port to start the mirror on
   *                   mirrorId - the ID this miror was given in the requestMirror call
   *
   * @private
   */
  function _startOrReuseMirror (options) {

    options.port = options.port || process.env.DEFAULT_MIRROR_PORT || 5000;
    var rootUrlPath = (options.rootUrlPath || '').replace(/\//, '');
    options.host = _getMirrorUrl(options.port);
    options.rootUrl = options.host + rootUrlPath;

    DEBUG && console.log('[velocity] Mirror requested', options);

    var mirrorWithSamePort = VelocityMirrors.findOne({port: parseInt(options.port)});
    if (mirrorWithSamePort && mirrorWithSamePort.framework !== options.framework) {
      // the ports only match, which means this is a new framework reusing an existing mirror
      delete mirrorWithSamePort._id;
      mirrorWithSamePort.framework = options.framework;
      mirrorWithSamePort.rootUrlPath = options.rootUrlPath;
      mirrorWithSamePort.reused = true;
      VelocityMirrors.insert(mirrorWithSamePort);
    } else if (!mirrorWithSamePort) {
      // delegate the mirror start to the framework-chose mirror choice
      Velocity.Mirror.start(options, _getEnvironmentVariables(options));
    }
  }

  /**
   * Returns the MongoDB URL for the given database.
   * @param database
   * @returns {string} MongoDB Url
   * @private
   */
  function _getMongoUrl (database) {
    var mongoLocationParts = url.parse(process.env.MONGO_URL);
    return url.format({
      protocol: mongoLocationParts.protocol,
      slashes: mongoLocationParts.slashes,
      hostname: mongoLocationParts.hostname,
      port: mongoLocationParts.port,
      pathname: '/' + database
    });
  }

  /**
   * Return URL for the mirror with the given port.
   * @param port Mirror port
   * @returns {string} Mirror URL
   * @private
   */
  function _getMirrorUrl (port) {
    var rootUrlParts = url.parse(Meteor.absoluteUrl());
    return url.format({
      protocol: rootUrlParts.protocol,
      slashes: rootUrlParts.slashes,
      hostname: rootUrlParts.hostname,
      port: port,
      pathname: rootUrlParts.pathname
    });
  }

  /**
   * Return the environment variables that a mirror should run with
   * @param {Object} options Required fields:
   *                   framework - String ex. 'mocha-web-1'
   *                   rootUrl - String ex. 'http://localhost:5000/x=y'
   *                   port - a specific port
   * @returns {string} Mirror URL
   * @private
   */
  function _getEnvironmentVariables (options) {
    // perhaps we can copy the meteor environment directly here?
    return {
      NODE_ENV: process.env.NODE_ENV,
      DEBUG: DEBUG,
      VELOCITY_DEBUG: process.env.VELOCITY_DEBUG,
      PORT: options.port,
      HOST: options.host,
      ROOT_URL: options.rootUrl,
      MONGO_URL: _getMongoUrl(options.framework),
      PARENT_URL: process.env.ROOT_URL,
      MIRROR_ID: options.mirrorId,
      IS_MIRROR: true,
      METEOR_SETTINGS: JSON.stringify(_.extend({}, Meteor.settings))
    };
  }


})();<|MERGE_RESOLUTION|>--- conflicted
+++ resolved
@@ -148,7 +148,8 @@
             port: parseInt(options.port)
           }, {
             $set: {
-              state: 'ready'
+              state: 'ready',
+              lastModified: Date.now()
             }
           });
         };
@@ -156,18 +157,6 @@
 
 
 
-<<<<<<< HEAD
-=======
-      VelocityMirrors.update({
-        framework: options.framework,
-        port: parseInt(options.port)
-      }, {
-        $set: {
-          state: 'ready',
-          lastModified: Date.now()
-        }
-      });
->>>>>>> 5abb9dd4
     },
 
     /**
