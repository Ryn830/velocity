--- conflicted
+++ resolved
@@ -1,18 +1,17 @@
-<<<<<<< HEAD
-## vNext
+## v0.1.20
 
 ### For Velocity plugin developers
 
 * velocityIsMirror now available as a Meteor method for clients to know where they are running
 * Fixtures added through _addFixtures are now copied to the mirror
 * Added a VelocityMirrors collection that contains mirror metadata
-* Added preprocessors that run after an rsync but before starting a mirror
-* Added reporters which run after all frameworks have finished
-=======
+* Added preProcessors that run after an rsync but before starting a mirror
+* Added postProcessors which run after all frameworks have finished
+
+
 ## v0.1.19
 
 * add option to FileCopier to control when files are copied
->>>>>>> 0cc57d0f
 
 
 ## v0.1.18
