--- conflicted
+++ resolved
@@ -1,18 +1,10 @@
 "use strict";
 
-<<<<<<< HEAD
-=======
 if (!(process.env.NODE_ENV == "development")){
   // console.log("Not adding velocity code");
   return
 }
 
-if (Mirror.isMirror){
-  // console.log("JUST A MIRROR, exiting...", Mirror.isMirror);
-  return
-}
-
->>>>>>> 33f294d3
 var _ = Npm.require('lodash'),
     fs = Npm.require('fs'),
     path = Npm.require('path'),
