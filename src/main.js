--- conflicted
+++ resolved
@@ -324,7 +324,6 @@
 
   _watcher.on('add', Meteor.bindEnvironment(function (filePath) {
     var relativePath,
-        filename,
         targetFramework,
         data;
 
@@ -336,8 +335,9 @@
     if (relativePath[0] === path.sep) {
       relativePath = relativePath.substring(1);
     }
-    filename = path.basename(filePath);
-
+
+    // test against each test framework's regexp matcher, use first
+    // one that matches
     targetFramework = _.find(config, function (framework) {
       return framework._regexp.test(relativePath);
     });
@@ -347,17 +347,12 @@
 
       data = {
         _id: filePath,
-        name: filename,
+        name: path.basename(filePath),
         absolutePath: filePath,
         relativePath: relativePath,
         targetFramework: targetFramework.name,
         lastModified: Date.now()
       };
-
-      // ### TEMPORARY HACK
-      if (targetFramework.name == 'jasmine-unit') {
-        data.targetFramework = 'jasmine-unit';
-      }
 
       //DEBUG && console.log('data', data);
       VelocityTestFiles.insert(data);
@@ -469,12 +464,8 @@
   writeFile(mirrorBasePath + '/settings.json', JSON.stringify(Meteor.settings));
 
   console.log('Starting mirror on port 5000');
-  // TODO check if this also works on linux
-<<<<<<< HEAD
-  spawn('meteor', ['--port', '5000'], opts);
-=======
-  spawn('/usr/local/bin/meteor'.split('/').join(path.sep), ['--port', '5000', '--settings', 'settings.json'], opts);
->>>>>>> 71150dc3
+
+  spawn('meteor', ['--port', '5000', '--settings', 'settings.json'], opts);
 }
 
 /**
