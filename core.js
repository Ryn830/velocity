/*jshint -W117, -W030, -W016 */
/* global
 Velocity:true,
 DEBUG:true
 */

DEBUG = !!process.env.VELOCITY_DEBUG;

/**
 * @module Velocity
 */
/**
 * @class Velocity
 */
Velocity = {};

(function () {
  'use strict';

//////////////////////////////////////////////////////////////////////
// Init
//

  if (process.env.NODE_ENV !== 'development' || process.env.VELOCITY === '0' || process.env.IS_MIRROR) {
    DEBUG && console.log('Not adding velocity code');
    return;
  }

  var getAssetPath = function (packageName, fileName) {
    var serverAssetsPath = path.join(
      findAppDir(), '.meteor', 'local', 'build', 'programs', 'server', 'assets'
    );

    packageName = packageName.replace(':', '_');

    return path.join(serverAssetsPath, 'packages', packageName, fileName);
  };

  var _ = Npm.require('lodash'),
      fs = Npm.require('fs'),
      fse = Npm.require('fs-extra'),
      outputFile = Meteor.wrapAsync(fse.outputFile),
      copyFile = Meteor.wrapAsync(fse.copy),
      path = Npm.require('path'),
      url = Npm.require('url'),
      Rsync = Npm.require('rsync'),
      child_process = Npm.require('child_process'),
      spawn = child_process.spawn,
      chokidar = Npm.require('chokidar'),
      mkdirp = Npm.require('mkdirp'),
      _config = {},
      _preProcessors = [],
      _postProcessors = [],
      _watcher,
      FIXTURE_REG_EXP = new RegExp('-fixture.(js|coffee)$'),
      DEFAULT_FIXTURE_PATH = getAssetPath('velocity:core', 'default-fixture.js');

  Meteor.startup(function initializeVelocity () {
    DEBUG && console.log('[velocity] app dir', Velocity.getAppPath());
    DEBUG && console.log('velocity config =', JSON.stringify(_config, null, 2));

    // kick-off everything
    _reset(_config);
  });

//////////////////////////////////////////////////////////////////////
// Public Methods
//

  _.extend(Velocity, {

    /**
     * Get application directory path.
     *
     * @method getAppPath
     * @return {String} app directory path
     */
    getAppPath: function () {
      return findAppDir();
    },

    /**
     * Get path to directory of the 'mirror' application.
     *
     * @method getMirrorPath
     * @return {String} mirror directory path
     */
    getMirrorPath: function () {
      return path.join(Velocity.getAppPath(), '.meteor', 'local', '.mirror');
    },

    /**
     * Get path to application's 'tests' directory 
     *
     * @method getTestsPath
     * @return {String} application's tests directory
     */
    getTestsPath: function () {
      return path.join(Velocity.getAppPath(), 'tests');
    },

    /**
     * Add a callback which will execute when the mirror application
     * is sync'ed up with latest application code.  Preprocessors will
     * execute before fixtures are added.
     *
     * @method addPreProcessor
     * @param {Function} preprocessor
     */
    addPreProcessor: function (preProcessor) {
      _preProcessors.push(preProcessor);
    },

    /**
     * Add a callback which will execute after all tests have completed
     * and after the aggregate test results have been reported.
     *
     * @method addPostProcessor
     * @param {Function} reporter
     */
    addPostProcessor: function (reporter) {
      _postProcessors.push(reporter);
    },

    /**
     * Get a message that displays where bugs in Velocity core itself should
     * be reported.
     *
     * @method getReportGithubIssueMessage
     * @return {String} message with bug repo url
     */
    getReportGithubIssueMessage: function () {
      return 'Please report the issue here: ' +
             'https://github.com/meteor-velocity/velocity/issues';
    }
  });

  if (Meteor.isServer) {
    _.extend(Velocity, {
      /**
       * Registers a testing framework plugin.
       *
       * @method registerTestingFramework
       * @param {String} name                       The name of the testing framework.
       * @param {Object} [options]                  Options for the testing framework.
       * @param {String} options.disableAutoReset   Velocity's reset cycle will skip reports and logs for this framework
       *                                            It will be the responsibility of the framework to clean up its ****!
       * @param {String} options.regex              The regular expression for test files that should be assigned
       *                                            to the testing framework.
       *                                            The path relative to the tests
       *                                            folder is matched against it.
       *                                            The default is "name/.+\.js$"
       *                                            (name is the testing framework name).
       * @param options.sampleTestGenerator {Function} sampleTestGenerator
       *    returns an array of fileObjects with the following fields:
       * @param options.sampleTestGenerator.path {String} relative path to place test file (from PROJECT/tests)
       * @param options.sampleTestGenerator.contents {String} contents of the test file the path that's returned
       */
      registerTestingFramework: function (name, options) {
        _config[name] = _parseTestingFrameworkOptions(name, options);
      }
    });
  }


//////////////////////////////////////////////////////////////////////
// Meteor Methods
//

  /**
   * Most communication with Velocity core is done via the following
   * Meteor methods.
   *
   * @class Meteor.methods
   */
  Meteor.methods({

    /**
     * Re-init file watcher and clear all test results.
     *
     * @method velocity/reset
     */
    'velocity/reset': function () {
      _reset(_config);
    },

    /**
     * Clear all test results.
     *
     * @method velocity/reports/reset
     * @param {Object} [options] Optional, specify specific framework to clear
     *                 and/or define a list of tests to keep.
     *                 ex.
     *                 {
     *                   framework: 'jasmine-unit',
     *                   notIn: ['tests/auth-jasmine-unit.js']
     *                 }
     */
    'velocity/reports/reset': function (options) {
      options = options || {};
      check(options, {
        framework: Match.Optional(String),
        notIn: Match.Optional([String])
      });

      var query = {};
      if (options.framework) {
        query.framework = options.framework;
      }
      if (options.notIn) {
        query = _.assign(query, {_id: {$nin: options.notIn}});
      }
      VelocityTestReports.remove(query);
      _updateAggregateReports();
    },

    /**
     * Clear all log entried.
     *
     * @method velocity/logs/reset
     * @param {Object} [options] Optional, specify specific framework to clear
     */
    'velocity/logs/reset': function (options) {
      options = options || {};
      check(options, {
        framework: Match.Optional(String)
      });

      var query = {};
      if (options.framework) {
        query.framework = options.framework;
      }
      VelocityLogs.remove(query);
    },

    /**
     * Log a method to the central Velocity log store.
     *
     * @method velocity/logs/submit
     * @param {Object} options Required parameters:
     *                   type - String
     *                   message - String
     *                   framework - String  ex. 'jasmine-unit'
     *
     *                 Optional parameters:
     *                   timestamp - Date
     */
    'velocity/logs/submit': function (options) {
      check(options, {
        type: String,
        message: String,
        framework: String,
        timestamp: Match.Optional(Match.OneOf(Date, String))
      });

      VelocityLogs.insert({
        timestamp: options.timestamp || new Date(),
        type: options.type,
        message: options.message,
        framework: options.framework
      });
    },

    /**
<<<<<<< HEAD
     * Meteor method: velocity/reports/submit
     *
     * Record the results of an individual test run; a simple collector of
=======
     * Record the results of an individual test run; a simple collector of 
>>>>>>> dd4f177b
     * test data.
     *
     * The `data` object is stored in its entirety; any field may be passed in.
     * The optional fields documented here are suggestions based on what the
     * standard html-reporter supports.  Whether or not a field is actually
     * used is up to the specific test reporter that the user has installed.
     *
     * @method velocity/reports/submit
     * @param {Object} data
     * @param {String} data.name Name of the test that was executed.
     * @param {String} data.framework Name of a testing framework.
     *                                For example, 'jasmine' or 'mocha'.
     * @param {String} data.result The results of the test.  Standard values
     *                             are 'passed' and 'failed'.  Different test
     *                             reporters can support other values.  For
     *                             example, the aggregate tests collection uses
     *                             'pending' to indicate that results are still
     *                             coming in.
     * @param {String} [data.id] Used to update a specific test result.  If not
     *                           provided, frameworks can use the 
     *                           `velocity/reports/reset` Meteor method to 
     *                           clear all tests.
     * @param {Array} [data.ancestors] The hierarchy of suites and blocks above
     *                                 this test. For example,
     *                              ['Template', 'leaderboard', 'selected_name']
     * @param {Date} [data.timestamp] The time that the test started for this
     *                                result.
     * @param {Number} [data.duration] The test duration milliseconds.
     * @param {String} [data.browser] Which browser did the test run in?
     * @param {String} [data.failureType] For example, 'expect' or 'assert'
     * @param {String} [data.failureMessage]
     * @param {String} [data.failureStackTrace] The stack trace associated with
     *                                          the failure
     */
    'velocity/reports/submit': function (data) {
      check(data, Match.ObjectIncluding({
        name: String,
        framework: String,
        result: String,
        id: Match.Optional(String),
        ancestors: Match.Optional([String]),
        timestamp: Match.Optional(Match.OneOf(Date, String)),
        duration: Match.Optional(Number),
        browser: Match.Optional(String),
        failureType: Match.Optional(String),
        failureMessage: Match.Optional(String),
        failureStackTrace: Match.Optional(Match.Any)
      }));

      data.timestamp = data.timestamp || new Date();
<<<<<<< HEAD
      data.id = data.id || Meteor.uuid();
=======
      data.id = data.id || Random.id()
>>>>>>> dd4f177b

      VelocityTestReports.upsert(data.id, {$set: data});

      _updateAggregateReports();
    },  // end postResult


    /**
     * Frameworks must call this method to inform Velocity they have completed
     * their current test runs. Velocity uses this flag when running in CI mode.
     *
     * @method velocity/reports/completed
     * @param {Object} data Required fields:
     *                   framework - String  ex. 'jasmine-unit'
     */
    'velocity/reports/completed': function (data) {
      check(data, {
        framework: String
      });

      VelocityAggregateReports.upsert({'name': data.framework}, {$set: {'result': 'completed'}});
      _updateAggregateReports();
    },  // end completed


    /**
     * Copy sample tests from frameworks `sample-tests` directories
     * to the user's application's `tests` directory.
     *
     * @method velocity/copySampleTests
     *
     * @param {Object} options
     * @param {String} options.framework Framework name. Ex. 'jasmine', 'mocha'
     */
    'velocity/copySampleTests': function (options) {
      var samplesPath,
          testsPath,
          command;

      options = options || {};
      check(options, {
        framework: String
      });

      if (_config[options.framework].sampleTestGenerator) {
        var sampleTests = _config[options.framework].sampleTestGenerator(options);
        DEBUG && console.log('[velocity] found ', sampleTests.length, 'sample test files for', options.framework);
        sampleTests.forEach(function (testFile) {
          var fullTestPath = path.join(Velocity.getTestsPath(), testFile.path);
          var testDir = path.dirname(fullTestPath);
          mkdirp.sync(testDir);
          fs.writeFileSync(fullTestPath, testFile.contents);
        });
      } else {
        samplesPath = path.join(Velocity.getAppPath(), 'packages', options.framework, 'sample-tests');
        testsPath = Velocity.getTestsPath();

        DEBUG && console.log('[velocity] checking for sample tests in', path.join(samplesPath, '*'));

        if (fs.existsSync(samplesPath)) {
          command = 'mkdir -p ' + testsPath + ' && ' +
          'rsync -au ' + path.join(samplesPath, '*') +
          ' ' + testsPath + path.sep;

          DEBUG && console.log('[velocity] copying sample tests (if any) for framework', options.framework, '-', command);

          child_process.exec(command, Meteor.bindEnvironment(
            function copySampleTestsExecHandler (err, stdout, stderr) {
              if (err) {
                console.error('ERROR', err);
              }
              console.log(stdout);
              console.error(stderr);
            },
            'copySampleTestsExecHandler'
          ));
        }
      }
    },  // end copySampleTests


    /**
     * Starts a new mirror if it has not already been started, and reuses an
     * existing one if it is already started.
     *
     * This method will update the `VelocityMirrors` collection with `requestId`
     * once the mirror is ready for use.

     * @method velocity/mirrors/request
     *
     * @param {Object} options                  Options for the mirror.
     * @param {String} options.framework        The name of the calling framework
     * @param {String} [options.fixtureFiles]   Array of files with absolute paths
     * @param {String} [options.port]           String use a specific port
     * @param {String} [options.requestId]      Id for the mirror that may be used to query the mirror for status info
     * @param {String} [options.rootUrlPath]    Adds this string to the end of the root url in the VelocityMirrors collection.
     *                                          eg. `/?jasmine=true`
     *                                          Request parameters that velocity-ci uses.
     *
     * @return {String} The `requestId` that can be used to query the mirror
     */
    'velocity/mirrors/request': function (options) {
      check(options, {
        framework: String,
        port: Match.Optional(Number),
        fixtureFiles: Match.Optional([String]),
        requestId: Match.Optional(String),
        rootUrlPath: Match.Optional(String)
      });
      options.port = options.port || 5000;
      options.requestId = options.requestId || Random.id();

      var rootUrlPath = options.rootUrlPath ? options.rootUrlPath.replace(/\//, '') : '';
      options.rootUrl = _getMirrorUrl(options.port) + rootUrlPath;

      DEBUG && console.log(
        '[velocity] Mirror requested', options,
        'requestId:', options.requestId
      );

      _retryHttpGet(options.rootUrl, function (error, result) {

        // if this mirror already been started, reuse it
        if (!error && result.statusCode === 200) {
          DEBUG && console.log('[velocity] Requested mirror already exists. ' +
                               'Reusing...');
          _reuseExistingMirror(options);
        }

        // if the mirror not been started at all, start a new one
        if (error && error.indexOf('ECONNREFUSED') !== -1) {
          DEBUG && console.log('[velocity] Requested mirror not started. ' +
                               'Starting...');
          _velocityStartMirror(options);
        }

        // if a mirror exists but is failing for some other reason, let the
        // user know why in the console
        if (error && error.indexOf('ECONNREFUSED') === -1) {
          DEBUG && console.log('[velocity] Mirror could not start', error);
        } else if (!error && result.statusCode !== 200) {
          DEBUG && console.log('[velocity] Mirror started but returned ' +
                               'non-200 response', result);
        }


      });

      // frameworks know a mirror is ready by observing VelocityMirrors for 
      // this requestId
      return options.requestId;
    },


    /**
     * Exposes the IS_MIRROR flag to clients
     *
     * @method velocity/isMirror
     * @return {Boolean} true if currently running in mirror
     */
    'velocity/isMirror': function () {
      return !!process.env.IS_MIRROR;
    },

    /**
     * Meteor method: velocity/syncMirror
     *
     *
     * @method velocity/syncMirror
     */
    'velocity/syncMirror': function () {
      _syncMirror();
    }

  });  // end Meteor methods




//////////////////////////////////////////////////////////////////////
// Private functions
//


  /**
   * Starts a mirror and copies any specified fixture files into the mirror.
   *
   * @method velocityStartMirror
   * @param {Object} options Required fields:
   *                   framework - String ex. 'mocha-web-1'
   *                   rootUrl - String ex. 'http://localhost:5000/x=y'
   *
   *                 Optional parameters:
   *                   fixtureFiles - Array of files with absolute paths
   *                   port - String use a specific port instead of finding the next available one
   *
   * @private
   */
  function _velocityStartMirror (options) {

    // perform a forced rsync as we are about to start a mirror
    _syncMirror(true);

    var port = options.port;
    var mongoLocation = _getMongoUrl(options.framework);
    var mirrorLocation = _getMirrorUrl(port);

    if (options.fixtureFiles) {
      _addFixtures(options.fixtureFiles);
    }

    var opts = {
      cwd: Velocity.getMirrorPath(),
      stdio: 'pipe',
      env: _.extend({}, process.env, {
        ROOT_URL: mirrorLocation,
        MONGO_URL: mongoLocation,
        PARENT_URL: process.env.ROOT_URL,
        IS_MIRROR: true
      })
    };


    var settingsPath = path.join(Velocity.getMirrorPath(), 'settings.json');
    outputFile(settingsPath, JSON.stringify(Meteor.settings));

    DEBUG && console.log('[velocity] Mirror: starting at', mirrorLocation);

    var spawnAttempts = 10;
    var spawnMeteor = function () {
      var closeHandler = function (code, signal) {
        console.log('[velocity] Mirror: exited with code ' + code + ' signal ' + signal);
        setTimeout(function () {
          DEBUG && console.log('[velocity] Mirror: trying to restart');
          spawnAttempts--;
          if (spawnAttempts) {
            spawnMeteor();
          } else {
            console.error('[velocity] Mirror: could not be started on port ' + port + '.\n' +
            'Please make sure that nothing else is using the port and then restart your app to try again.');
          }
        }, 1000);
      };
      var meteor = spawn(
        'meteor',
        ['--port', port, '--settings', settingsPath],
        opts
      );
      meteor.on('close', closeHandler);

      // FIXME there's a better way to do this with streams
      var outputHandler = function (data) {
        var lines = data.toString().split(/\r?\n/).slice(0, -1);
        _.map(lines, function (line) {
          console.log('[velocity mirror] ' + line);
        });
      };
      if (!!process.env.VELOCITY_DEBUG_MIRROR) {
        meteor.stdout.on('data', outputHandler);
      }
      meteor.stderr.on('data', outputHandler);
    };
    spawnMeteor();

    var storeMirrorMetadata = function () {
      VelocityMirrors.upsert(
        {
          framework: options.framework,
          port: port
        }, {
          framework: options.framework,
          port: port,
          rootUrl: options.rootUrl,
          mongoUrl: mongoLocation,
          requestId: options.requestId
        });
    };

    _retryHttpGet(mirrorLocation, function (error, result) {
      if (!error && result.statusCode === 200) {
        DEBUG && console.log('[velocity] Mirror started at', mirrorLocation, 'with result:', result);
        storeMirrorMetadata();
        // do a final rsync in case the user changes any files whilst the mirror is starting up
        _syncMirror();
      } else {
        console.error('Mirror did not start correctly.', error || result);
      }
    });

  } // end velocityStartMirror

  /**
   * Reuses a mirror is it has already been started and updated the VelocityMirrors collection
   *
   * @method _reuseExistingMirror
   * @param {Object} options Required fields:
   *                   framework - String ex. 'mocha-web-1'
   *                   port - String use a specific port
   *                   requestId - the request id to put in the mirror metadata
   *
   * @private
   */
  function _reuseExistingMirror (options) {
    // if this is a request we've seen before
    var existingMirror = VelocityMirrors.findOne({framework: options.framework, port: options.port});
    if (existingMirror) {
      // if we already have this mirror metadata, update it
      VelocityMirrors.update(existingMirror._id, {$set: {requestId: options.requestId}});
    } else {
      // if this is a request we haven't seen before, create a new metadata entry
      VelocityMirrors.insert({
        framework: options.framework,
        port: options.port,
        rootUrl: options.rootUrl,
        mongoUrl: _getMongoUrl(options.framework),
        requestId: options.requestId
      });
    }
  }

  function _getTestFrameworkNames () {
    return _.pluck(_config, 'name');
  }

  /**
   * Returns the MongoDB URL for the given database.
   * @param database
   * @returns {string} MongoDB Url
   * @private
   */
  function _getMongoUrl (database) {
    var mongoLocationParts = url.parse(process.env.MONGO_URL);
    return url.format({
      protocol: mongoLocationParts.protocol,
      slashes: mongoLocationParts.slashes,
      hostname: mongoLocationParts.hostname,
      port: mongoLocationParts.port,
      pathname: '/' + database
    });
  }

  /**
   * Return URL for the mirror with the given port.
   * @param port Mirror port
   * @returns {string} Mirror URL
   * @private
   */
  function _getMirrorUrl (port) {
    var rootUrlParts = url.parse(Meteor.absoluteUrl());
    return url.format({
      protocol: rootUrlParts.protocol,
      slashes: rootUrlParts.slashes,
      hostname: rootUrlParts.hostname,
      port: port,
      pathname: rootUrlParts.pathname
    });
  }

  /**
   * Add fixtures to the database.
   * @param fixtureFiles Array with fixture file paths.
   * @private
   */
  function _addFixtures (fixtureFiles) {
    _.each(fixtureFiles, function (fixtureFile) {
      VelocityFixtureFiles.insert({
        _id: fixtureFile,
        absolutePath: fixtureFile
      });
    });
  }

  /**
   * Performs a http get and retries the specified number of times with the specified timeouts.
   * Uses a future to respond and the future return object can be provided.
   *
   * @method _retryHttpGet
   *
   * @param {String} url The target location
   * @param {Function} callback Called with (error, result) where error is the exception and result is the status code
   *
   * @return {Future} A future that can be used in meteor methods (or for other async needs)
   * @private
   */
  function _retryHttpGet (url, callback) {
    var retry = new Retry({
      baseTimeout: 100,
      maxTimeout: 2000
    });
    var tries = 0;
    var doGet = function () {
      try {
        var res = HTTP.get(url);
        callback(null, {statusCode: res.statusCode});
      } catch (ex) {

        if (ex.message.indexOf('ECONNREFUSED') === -1) {
          throw(ex);
        }

        if (tries < 10) {
          DEBUG && console.log('[velocity] retrying mirror at ', url);
          retry.retryLater(++tries, doGet);
        } else {
          callback(ex.message);
        }
      }
    };

    doGet();
  } // end _retryHttpGet


  function _parseTestingFrameworkOptions (name, options) {
    options = options || {};
    _.defaults(options, {
      name: name,
      regex: name + '\\' + path.sep + '.+\\.js$'
    });

    options._regexp = new RegExp(options.regex);

    return options;
  }

  /**
   * Initialize the directory/file watcher.
   *
   * @method _initWatcher
   * @param {Object} config  See `registerTestingFramework`.
   * @private
   */
  function _initWatcher (config) {

    _watcher = chokidar.watch(Velocity.getTestsPath(), {ignored: /[\/\\]\./});

    _watcher.on('add', Meteor.bindEnvironment(function (filePath) {
      var relativePath,
          targetFramework,
          data;

      filePath = path.normalize(filePath);

      DEBUG && console.log('File added:', filePath);

      relativePath = filePath.substring(Velocity.getAppPath().length);
      if (relativePath[0] === path.sep) {
        relativePath = relativePath.substring(1);
      }

      // if this is a fixture file, put it in the fixtures collection
      if (FIXTURE_REG_EXP.test(relativePath)) {
        VelocityFixtureFiles.insert({
          _id: filePath,
          absolutePath: filePath,
          lastModified: Date.now()
        });
        return;
      }

      // test against each test framework's regexp matcher, use first
      // one that matches
      targetFramework = _.find(config, function (framework) {
        return framework._regexp.test(relativePath);
      });

      if (targetFramework) {
        DEBUG && console.log(targetFramework.name, ' <= ', filePath);

        data = {
          _id: filePath,
          name: path.basename(filePath),
          absolutePath: filePath,
          relativePath: relativePath,
          targetFramework: targetFramework.name,
          lastModified: Date.now()
        };

        //DEBUG && console.log('data', data);
        VelocityTestFiles.insert(data);
      }
    }));  // end watcher.on 'add'

    _watcher.on('change', Meteor.bindEnvironment(function (filePath) {
      DEBUG && console.log('File changed:', filePath);

      // Since we key on filePath and we only add files we're interested in,
      // we don't have to worry about inadvertently updating records for files
      // we don't care about.
      VelocityFixtureFiles.update(filePath, {$set: {lastModified: Date.now()}});
      VelocityTestFiles.update(filePath, {$set: {lastModified: Date.now()}});
    }));

    _watcher.on('unlink', Meteor.bindEnvironment(function (filePath) {
      DEBUG && console.log('File removed:', filePath);
      // If we only remove the file, we also need to remove the test results for
      // just that file. This required changing the postResult API and we could
      // do it, but the brute force method of reset() will do the trick until we
      // want to optimize VelocityTestFiles.remove(filePath);
      _reset(config);
    }));

  }  // end _initWatcher

  /**
   * Re-init file watcher and clear all test results.
   *
   * @method _reset
   * @param {Object} config  See `registerTestingFramework`.
   * @private
   */
  function _reset (config) {
    if (_watcher) {
      _watcher.close();
    }

    VelocityTestFiles.remove({});
    VelocityFixtureFiles.remove({});
    VelocityFixtureFiles.insert({
      _id: DEFAULT_FIXTURE_PATH,
      absolutePath: DEFAULT_FIXTURE_PATH
    });
    var frameworksWithDisableAutoReset = _(config).where({disableAutoReset: true}).pluck('name').value();
    DEBUG && console.log('[velocity] not resetting reports and logs for', frameworksWithDisableAutoReset);
    VelocityTestReports.remove({framework: {$nin: frameworksWithDisableAutoReset}});
    VelocityLogs.remove({framework: {$nin: frameworksWithDisableAutoReset}});
    VelocityAggregateReports.remove({});
    VelocityAggregateReports.insert({
      name: 'aggregateResult',
      result: 'pending'
    });
    VelocityAggregateReports.insert({
      name: 'aggregateComplete',
      result: 'pending'
    });
    _.forEach(_getTestFrameworkNames(), function (testFramework) {
      VelocityAggregateReports.insert({
        name: testFramework,
        result: 'pending'
      });
    });
    VelocityMirrors.remove({});

    // Meteor just reloaded us which means we should rsync the app files to the mirror
    _syncMirror();

    _initWatcher(config);
  }

  /**
   * If any one test has failed, mark the aggregate test result as failed.
   *
   * @method _updateAggregateReports
   * @private
   */
  function _updateAggregateReports () {

    var failedResult,
        frameworkResult;

    // if all of our test reports have valid results
    if (!VelocityTestReports.findOne({result: ''})) {
      // look through them and see if we find any tests that failed
      failedResult = VelocityTestReports.findOne({result: 'failed'});

      // if any tests failed, set the framework as failed; otherwise set our framework to passed
      frameworkResult = failedResult ? 'failed' : 'passed';

      // update the global status
      VelocityAggregateReports.update({'name': 'aggregateResult'}, {$set: {result: frameworkResult}});
    }

    // if all test frameworks have completed, upsert an aggregate completed record
    var completedFrameworksCount = VelocityAggregateReports.find({
      'name': {$in: _getTestFrameworkNames()},
      'result': 'completed'
    }).count();

    var aggregateComplete = VelocityAggregateReports.findOne({'name': 'aggregateComplete'});
    if (aggregateComplete) {
      if ((aggregateComplete.result !== 'completed') && (_getTestFrameworkNames().length === completedFrameworksCount)) {
        VelocityAggregateReports.update({'name': 'aggregateComplete'}, {$set: {'result': 'completed'}});

        _.each(_postProcessors, function (reporter) {
          reporter();
        });

      }
    }

  }

  /**
   * Creates a physical mirror of the application under .meteor/local/.mirror
   *
   *     - Any files with the pattern tests/.*  are not copied, this stops .report
   *     directory from also being copied.
   *
   *     TODO - Strips out velocity and reporters from the mirror's .meteor/packages file
   *
   * @method _syncMirror
   * @param force performs an rsync even if no mirrors have been requested
   * @private
   */
  function _syncMirror (force) {

    // don't sync if no mirrors have been requested
    if (!force && VelocityMirrors.find().count() === 0) {
      return;
    }

    var cmd = new Rsync()
      .shell('ssh')
      .flags('av')
      .set('delete')
      .set('q')
      .set('delay-updates')
      .set('force')
      .exclude('/.meteor/local')
      .exclude('/tests/.*')
      .exclude('/packages')
      .source(Velocity.getAppPath() + path.sep)
      .destination(Velocity.getMirrorPath());
    var then = Date.now();
    cmd.execute(Meteor.bindEnvironment(function (error) {

      if (error) {
        DEBUG && console.error('[velocity] Error syncing mirror', error);
      } else {
        DEBUG && console.log('[velocity] rsync took', Date.now() - then);
      }

      _symlinkPackagesDirIfPresent();

      _.each(_preProcessors, function (preProcessor) {
        preProcessor();
      });

      VelocityFixtureFiles.find({}).forEach(function (fixture) {
        var fixtureLocationInMirror = Velocity.getMirrorPath() + path.sep + path.basename(fixture.absolutePath) + path.extname(fixture.absolutePath);
        DEBUG && console.log('[velocity] copying fixture', fixture.absolutePath, 'to', fixtureLocationInMirror);
        copyFile(fixture.absolutePath, fixtureLocationInMirror);
      });

    }));
  }

  /**
   * Checks if the user has a local packages directory, if so it ensures it's symlinked in the mirror.
   * The reason this is needed is because the standard rsync will copy a the packages dir and not respect
   * the symlinks inside it.
   *
   * @method _symlinkPackagesDirIfPresent
   * @private
   */
  function _symlinkPackagesDirIfPresent () {
    var packagesDir = path.join(process.env.PWD, 'packages'),
        mirrorPackagesDir = path.join(Velocity.getMirrorPath(), 'packages');

    if (fs.existsSync(packagesDir) && !fs.existsSync(mirrorPackagesDir)) {
      fs.symlinkSync(packagesDir, mirrorPackagesDir);
    }

  }

})();<|MERGE_RESOLUTION|>--- conflicted
+++ resolved
@@ -90,7 +90,7 @@
     },
 
     /**
-     * Get path to application's 'tests' directory 
+     * Get path to application's 'tests' directory
      *
      * @method getTestsPath
      * @return {String} application's tests directory
@@ -262,13 +262,7 @@
     },
 
     /**
-<<<<<<< HEAD
-     * Meteor method: velocity/reports/submit
-     *
      * Record the results of an individual test run; a simple collector of
-=======
-     * Record the results of an individual test run; a simple collector of 
->>>>>>> dd4f177b
      * test data.
      *
      * The `data` object is stored in its entirety; any field may be passed in.
@@ -288,8 +282,8 @@
      *                             'pending' to indicate that results are still
      *                             coming in.
      * @param {String} [data.id] Used to update a specific test result.  If not
-     *                           provided, frameworks can use the 
-     *                           `velocity/reports/reset` Meteor method to 
+     *                           provided, frameworks can use the
+     *                           `velocity/reports/reset` Meteor method to
      *                           clear all tests.
      * @param {Array} [data.ancestors] The hierarchy of suites and blocks above
      *                                 this test. For example,
@@ -319,11 +313,7 @@
       }));
 
       data.timestamp = data.timestamp || new Date();
-<<<<<<< HEAD
-      data.id = data.id || Meteor.uuid();
-=======
-      data.id = data.id || Random.id()
->>>>>>> dd4f177b
+      data.id = data.id || Random.id();
 
       VelocityTestReports.upsert(data.id, {$set: data});
 
@@ -472,7 +462,7 @@
 
       });
 
-      // frameworks know a mirror is ready by observing VelocityMirrors for 
+      // frameworks know a mirror is ready by observing VelocityMirrors for
       // this requestId
       return options.requestId;
     },
@@ -489,8 +479,7 @@
     },
 
     /**
-     * Meteor method: velocity/syncMirror
-     *
+     * Syncs the mirror filesystem on an adhoc basis. Used by the core when file changes are detected.
      *
      * @method velocity/syncMirror
      */
