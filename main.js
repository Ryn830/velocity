--- conflicted
+++ resolved
@@ -65,14 +65,6 @@
 
     getTestsPath: function () {
       return path.join(process.env.PWD, 'tests');
-    },
-
-    addPreProcessor: function (preProcessor) {
-      _preProcessors.push(preProcessor);
-    },
-
-    addReporter: function (reporter) {
-      _reporters.push(reporter);
     }
   });
 
@@ -197,7 +189,6 @@
      *                               ex. 'Template.leaderboard.selected_name'
      */
     postResult: function (data) {
-      console.log('postResult', data);
       check(data, Match.ObjectIncluding({
         id: String,
         name: String,
@@ -235,7 +226,6 @@
 
       VelocityAggregateReports.upsert({'name': data.framework}, {$set: {'result': 'completed'}});
       _updateAggregateReports();
-
     },  // end completed
 
     /**
@@ -271,7 +261,7 @@
         DEBUG && console.log('[velocity] copying sample tests (if any) for framework', options.framework, '-', command);
 
         child_process.exec(command, Meteor.bindEnvironment(
-          function copySampleTestsExecHandler (err, stdout, stderr) {
+          function copySampleTestsExecHandler(err, stdout, stderr) {
             if (err) {
               console.log('ERROR', err);
             }
@@ -351,25 +341,6 @@
 
       DEBUG && console.log('[velocity] Starting mirror at', mirrorLocation);
 
-<<<<<<< HEAD
-      spawn('meteor', ['--port', port, '--settings', 'settings.json'], opts);
-
-      var storeMirrorMetadata = function () {
-        VelocityMirrors.insert({
-          framework: options.framework,
-          name: options.name,
-          port: port,
-          rootUrl: mirrorLocation,
-          mongoUrl: mongoLocation
-        });
-      };
-
-      return _retryHttpGet(mirrorLocation, {url: mirrorLocation, port: port}, function (statusCode) {
-        if (statusCode === 200) {
-          storeMirrorMetadata();
-        }
-      });
-=======
       var meteor = spawn('meteor', ['--port', port, '--settings', 'settings.json'], opts);
       if (!!process.env.VELOCITY_DEBUG_MIRROR) {
         var outputHandler = function(data) {
@@ -382,7 +353,22 @@
         meteor.stderr.on('data', outputHandler);
       }
       return _retryHttpGet(mirrorLocation, {url: mirrorLocation, port: port});
->>>>>>> 19c51cf2
+
+      var storeMirrorMetadata = function () {
+        VelocityMirrors.insert({
+          framework: options.framework,
+          name: options.name,
+          port: port,
+          rootUrl: mirrorLocation,
+          mongoUrl: mongoLocation
+        });
+      };
+
+      return _retryHttpGet(mirrorLocation, {url: mirrorLocation, port: port}, function (statusCode) {
+        if (statusCode === 200) {
+          storeMirrorMetadata();
+        }
+      });
 
     }  // end velocityStartMirror
 
@@ -408,7 +394,7 @@
    * @return    A future that can be used in meteor methods (or for other async needs)
    * @private
    */
-  function _retryHttpGet (url, futureResponse, preResponseCallback, retries, maxTimeout) {
+  function _retryHttpGet (url, futureResponse, retries, maxTimeout) {
     var f = new Future();
     var retry = new Retry({
       baseTimeout: 100,
@@ -418,7 +404,6 @@
     var doGet = function () {
       try {
         var res = HTTP.get(url);
-        preResponseCallback && preResponseCallback(res.statusCode);
         f.return(_.extend({
           statusCode: res.statusCode
         }, futureResponse));
@@ -442,7 +427,7 @@
    * @returns {*}
    * @private
    */
-  function _matchOneOf (values) {
+  function _matchOneOf(values) {
     return Match.Where(function (value) {
       return (values.indexOf(value) !== -1);
     });
@@ -622,7 +607,6 @@
         result: 'pending'
       });
     });
-    VelocityMirrors.remove({});
 
     // Meteor just reloaded us which means we should rsync the app files to the mirror
     _syncMirror();
@@ -653,11 +637,6 @@
 
     if (_testFrameworks.length === completedFrameworksCount) {
       VelocityAggregateReports.update({'name': 'aggregateComplete'}, {$set: {'result': 'completed'}});
-
-      _.each(_reporters, function (reporter) {
-        reporter();
-      });
-
     }
 
   }
@@ -686,7 +665,6 @@
       .source(process.env.PWD + path.sep)
       .destination(Velocity.getMirrorPath());
     var then = Date.now();
-
     cmd.execute(Meteor.bindEnvironment(function (error) {
 
       if (error) {
@@ -694,11 +672,6 @@
       } else {
         DEBUG && console.log('[velocity] rsync took', Date.now() - then);
       }
-
-      _.each(_preProcessors, function (preProcessor) {
-        preProcessor();
-      });
-
       // TODO remove this once jasmine and mocha-web are using the new method
       Meteor.call('velocityStartMirror', {
         name: 'mocha-web',
