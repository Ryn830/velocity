/*jshint -W117, -W030 */
/* global
 Velocity:true,
 DEBUG:true
 */

DEBUG = !!process.env.VELOCITY_DEBUG;
Velocity = {};

(function () {
  'use strict';

//////////////////////////////////////////////////////////////////////
// Init
//

  if (process.env.NODE_ENV !== 'development' || process.env.IS_MIRROR) {
    DEBUG && console.log('Not adding velocity code');
    return;
  }

  var _ = Npm.require('lodash'),
      fs = Npm.require('fs'),
      readFile = Meteor._wrapAsync(fs.readFile),
      writeFile = Meteor._wrapAsync(fs.writeFile),
      path = Npm.require('path'),
      url = Npm.require('url'),
      Rsync = Npm.require('rsync'),
      Future = Npm.require('fibers/future'),
      freeport = Npm.require('freeport'),
      child_process = Npm.require('child_process'),
      spawn = child_process.spawn,
      chokidar = Npm.require('chokidar'),
      glob = Npm.require('glob'),
      _config,
      _testFrameworks,
      _preProcessors = [],
      _reporters = [],
      _watcher,
      FIXTURE_REG_EXP = new RegExp("-fixture.(js|coffee)$"),
      DEFAULT_FIXTURE_PATH = process.env.PWD + path.sep + 'packages' + path.sep + 'velocity' + path.sep + 'default-fixture.js';

  Meteor.startup(function initializeVelocity () {
    DEBUG && console.log('[velocity] PWD', process.env.PWD);

    _config = _loadTestPackageConfigs();
    _testFrameworks = _.pluck(_config, function (config) {
      return config.name;
    });
    DEBUG && console.log('velocity config =', JSON.stringify(_config, null, 2));

    // kick-off everything
    _reset(_config);
  });

//////////////////////////////////////////////////////////////////////
// Public Methods
//

  _.extend(Velocity, {

    getMirrorPath: function () {
      return path.join(process.env.PWD, '.meteor', 'local', '.mirror');
    },

    getTestsPath: function () {
      return path.join(process.env.PWD, 'tests');
    },

    addPreProcessor: function (preProcessor) {
      _preProcessors.push(preProcessor);
    },

    addReporter: function (reporter) {
      _reporters.push(reporter);
    }
  });

//////////////////////////////////////////////////////////////////////
// Meteor Methods
//

  Meteor.methods({

    /**
     * Meteor method: reset
     * Re-init file watcher and clear all test results.
     *
     * @method reset
     */
    reset: function () {
      _reset(_config);
    },

    /**
     * Meteor method: resetReports
     * Clear all test results.
     *
     * @method resetReports
     * @param {Object} [options] Optional, specify specific framework to clear
     *                 and/or define a list of tests to keep.
     *                 ex.
     *                 {
     *                   framework: 'jasmine-unit',
     *                   notIn: ['tests/auth-jasmine-unit.js']
     *                 }
     */
    resetReports: function (options) {
      options = options || {};
      check(options, {
        framework: Match.Optional(String),
        notIn: Match.Optional([String])
      });

      var query = {};
      if (options.framework) {
        query.framework = options.framework;
      }
      if (options.notIn) {
        query = _.assign(query, {_id: {$nin: options.notIn }});
      }
      VelocityTestReports.remove(query);
      _updateAggregateReports();
    },

    /**
     * Meteor method: resetLogs
     * Clear all log entried.
     *
     * @method resetLogs
     * @param {Object} [options] Optional, specify specific framework to clear
     */
    resetLogs: function (options) {
      options = options || {};
      check(options, {
        framework: Match.Optional(String)
      });

      var query = {};
      if (options.framework) {
        query.framework = options.framework;
      }
      VelocityLogs.remove(query);
    },

    /**
     * Meteor method: postLog
     * Log a method to the central Velocity log store.
     *
     * @method postLog
     * @param {Object} options Required parameters:
     *                   type - String
     *                   message - String
     *                   framework - String  ex. 'jasmine-unit'
     *
     *                 Optional parameters:
     *                   timestamp - Date
     */
    postLog: function (options) {
      check(options, {
        type: String,
        message: String,
        framework: String,
        timestamp: Match.Optional(Match.OneOf(Date, String))
      });

      VelocityLogs.insert({
        timestamp: options.timestamp || new Date(),
        type: options.type,
        message: options.message,
        framework: options.framework
      });
    },

    /**
     * Meteor method: postResult
     * Record the results of a test run.
     *
     * @method postResult
     * @param {Object} data Required fields:
     *                   id - String
     *                   name - String
     *                   framework - String  ex. 'jasmine-unit'
     *                   result - String.  ex. 'failed', 'passed' or 'pending'
     *
     *                 Suggested fields:
     *                   isClient - {Boolean] Is it a client test?
     *                   isServer - {Boolean} Is it a server test?
     *                   browser  - {String} In which browser did the test run?
     *                   timestamp - {Date} The time that the test started for this result
     *                   async - // TODO @rissem to write
     *                   timeOut - // TODO @rissem to write
     *                   failureType - {String} ex 'expect' or 'assert'
     *                   failureMessage - {String} The failure message from the test framework
     *                   failureStackTrace - {String} The stack trace associated with the failure
     *                   ancestors - The hierarchy of suites and blocks above this test
     *                               ex. 'Template.leaderboard.selected_name'
     */
    postResult: function (data) {
      check(data, Match.ObjectIncluding({
        id: String,
        name: String,
        framework: _matchOneOf(_.keys(_config)),
        result: _matchOneOf(['passed', 'failed', 'pending']),
        isClient: Match.Optional(Boolean),
        isServer: Match.Optional(Boolean),
        browser: Match.Optional(_matchOneOf(['chrome', 'firefox', 'internet explorer', 'opera', 'safari'])), // TODO: Add missing values
        timestamp: Match.Optional(Match.OneOf(Date, String)),
        async: Match.Optional(Boolean),
        timeOut: Match.Optional(Match.Any),
        failureType: Match.Optional(String),
        failureMessage: Match.Optional(String),
        failureStackTrace: Match.Optional(Match.Any),
        ancestors: Match.Optional([String])
      }));

      VelocityTestReports.upsert(data.id, {$set: data});
      _updateAggregateReports();
    },  // end postResult

    /**
     * Meteor method: completed
     * Frameworks must call this method to inform Velocity they have completed
     * their current test runs. Velocity uses this flag when running in CI mode.
     *
     * @method completed
     * @param {Object} data Required fields:
     *                   framework - String  ex. 'jasmine-unit'
     */
    completed: function (data) {
      check(data, {
        framework: String
      });

      VelocityAggregateReports.upsert({'name': data.framework}, {$set: {'result': 'completed'}});
      _updateAggregateReports();
    },  // end completed

    /**
     * Meteor method: copySampleTests
     * Copy sample tests from frameworks `sample-tests` directories
     * to user's `app/tests` directory.
     *
     * @method copySampleTests
     * @param {Object} options
     *     ex. {framework: 'jasmine-unit'}
     */
    copySampleTests: function (options) {
      var pwd = process.env.PWD,
          samplesPath,
          testsPath,
          command;

      options = options || {};
      check(options, {
        framework: String
      });

      samplesPath = path.join(pwd, 'packages', options.framework, 'sample-tests');
      testsPath = path.join(pwd, 'tests');

      DEBUG && console.log('[velocity] checking for sample tests in', path.join(samplesPath, '*'));

      if (fs.existsSync(samplesPath)) {
        command = 'mkdir -p ' + testsPath + ' && ' +
          'rsync -au ' + path.join(samplesPath, '*') +
          ' ' + testsPath + path.sep;

        DEBUG && console.log('[velocity] copying sample tests (if any) for framework', options.framework, '-', command);

        child_process.exec(command, Meteor.bindEnvironment(
          function copySampleTestsExecHandler(err, stdout, stderr) {
            if (err) {
              console.log('ERROR', err);
            }
            console.log(stdout);
            console.log(stderr);
          },
          'copySampleTestsExecHandler'
        ));
      }
    },  // end copySampleTests

    /**
     * Meteor method: velocityStartMirror
     *
     * Starts a mirror and copies any specified fixture files into the mirror.
     * TODO and will remove any registered frameworks and reporters from the mirror
     *
     * @method velocityStartMirror
     * @param {Object} options Required fields:
     *                   name - String ex. 'mocha-web-1'
     *
     *                 Optional parameters:
     *                   fixtureFiles - Array of files with absolute paths
     *                   port - String use a specific port instead of finding the next available one
     *
     * @return the url of started mirror
     */
    velocityStartMirror: function (options) {
      check(options, {
        name: String,
        fixtureFiles: Match.Optional([String]),
        port: Match.Optional(Number)
      });

      var port = options.port || Meteor._wrapAsync(freeport)();
      var mongoLocation = _getMongoUrl(options.name);
      var mirrorLocation = _getMirrorUrl(port);

      if (options.fixtureFiles) {
        _addFixtures(options.fixtureFiles);
      }

      var opts = {
        cwd: Velocity.getMirrorPath(),
        stdio: 'pipe',
        env: _.extend({}, process.env, {
          ROOT_URL: mirrorLocation,
          MONGO_URL: mongoLocation,
          PARENT_URL: process.env.ROOT_URL,
          IS_MIRROR: true
        })
      };

<<<<<<< HEAD
      writeFile(mirror_base_path + '/settings.json', JSON.stringify(Meteor.settings));

      DEBUG && console.log('[velocity] Starting mirror at', mirrorLocation);

      var meteor = spawn('meteor', ['--port', port, '--settings', 'settings.json'], opts);
      if (!!process.env.VELOCITY_DEBUG_MIRROR) {
        var outputHandler = function(data) {
          var lines = data.toString().split(/\r?\n/).slice(0, -1);
          _.map(lines, function(line) {
            console.log('[velocity mirror] ' + line);
          });
        };
        meteor.stdout.on('data', outputHandler);
        meteor.stderr.on('data', outputHandler);
      }

      var storeMirrorMetadata = function () {
        VelocityMirrors.insert({
          framework: options.framework,
          name: options.name,
          port: port,
          rootUrl: mirrorLocation,
          mongoUrl: mongoLocation
        });
      };

      return _retryHttpGet(mirrorLocation, {url: mirrorLocation, port: port}, function (statusCode) {
        if (statusCode === 200) {
          storeMirrorMetadata();
        } else {
          console.log('WTF! Mirror status code was ', statusCode);
        }
      });
=======
      writeFile(Velocity.getMirrorPath() + '/settings.json', JSON.stringify(Meteor.settings));

      DEBUG && console.log('[velocity] Mirror: starting at', mirrorLocation);

      var spawnAttempts = 10;
      var spawnMeteor = function () {
        var closeHandler = function (code, signal) {
          console.log('[velocity] Mirror: exited with code ' + code + ' signal ' + signal);
          setTimeout(function () {
            console.log('[velocity] Mirror: trying to restart');
            spawnAttempts--;
            if (spawnAttempts) {
              spawnMeteor();
            } else {
              console.error('[velocity] Mirror: could not be started on port ' + port + '.\n' +
                'Please make sure that nothing else is using the port and then restart your app to try again.');
            }
          }, 1000);
        };
        var meteor = spawn(
          'meteor',
          ['--port', port, '--settings', 'settings.json'],
          opts
        );
        meteor.on('close', closeHandler);

        if (!!process.env.VELOCITY_DEBUG_MIRROR) {
          var outputHandler = function (data) {
            var lines = data.toString().split(/\r?\n/).slice(0, -1);
            _.map(lines, function (line) {
              console.log('[velocity mirror] ' + line);
            });
          };
          meteor.stdout.on('data', outputHandler);
          meteor.stderr.on('data', outputHandler);
        }
      };
      spawnMeteor();

      return _retryHttpGet(mirrorLocation, {url: mirrorLocation, port: port});
>>>>>>> 1958c117

    }  // end velocityStartMirror

  });  // end Meteor methods

//////////////////////////////////////////////////////////////////////
// Private functions
//

  /**
   * Returns the MongoDB URL for the given database.
   * @param database
   * @returns {string} MongoDB Url
   * @private
   */
  function _getMongoUrl(database) {
    var mongoLocationParts = url.parse(process.env.MONGO_URL);
    var mongoLocation = url.format({
      protocol: mongoLocationParts.protocol,
      slashes: mongoLocationParts.slashes,
      hostname: mongoLocationParts.hostname,
      port: mongoLocationParts.port,
      pathname: '/' + database
    });
    return mongoLocation;
  }

  /**
   * Return URL for the mirror with the given port.
   * @param port Mirror port
   * @returns {string} Mirror URL
   * @private
   */
  function _getMirrorUrl(port) {
    var rootUrlParts = url.parse(Meteor.absoluteUrl());
    var mirrorLocation = url.format({
      protocol: rootUrlParts.protocol,
      slashes: rootUrlParts.slashes,
      hostname: rootUrlParts.hostname,
      port: port,
      pathname: rootUrlParts.pathname
    });
    return mirrorLocation;
  }

  /**
   * Add fixtures to the database.
   * @param fixtureFiles Array with fixture file paths.
   * @private
   */
  function _addFixtures(fixtureFiles) {
    _.each(fixtureFiles, function (fixtureFile) {
      VelocityFixtureFiles.insert({
        _id: fixtureFile,
        absolutePath: fixtureFile
      });
    });
  }

  /**
   *
   * Performs a http get and retries the specified number of times with the specified timeouts.
   * Uses a future to respond and the future return object can be provided.
   *
   * @method _retryHttpGet
   * @param url             requiredFields  The target location
   *
   * @param futureResponse  optional        The future response that will be augmented with the
   *                                        http status code (if successful)
   * @param retries         optional        Maximum number of retries
   * @param maxTimeout      optional        Maximum time to wait for the location to respond
   *
   * @return    A future that can be used in meteor methods (or for other async needs)
   * @private
   */
  function _retryHttpGet (url, futureResponse, preResponseCallback, retries, maxTimeout) {
    var f = new Future();
    var retry = new Retry({
      baseTimeout: 100,
      maxTimeout: maxTimeout ? maxTimeout : 1000
    });
    var tries = 0;
    var doGet = function () {
      try {
        var res = HTTP.get(url);
        preResponseCallback && preResponseCallback(res.statusCode);
        f.return(_.extend({
          statusCode: res.statusCode
        }, futureResponse));
      } catch (ex) {
        if (tries < retries ? retries : 5) {
          DEBUG && console.log('[velocity] retrying mirror at ', url, ex.message);
          retry.retryLater(++tries, doGet);
        } else {
          console.error('[velocity] mirror failed to respond', ex.message);
          f.throw(ex);
        }
      }
    };
    doGet();
    return f.wait();
  } // end _retryHttpGet

  /**
   * Matcher for checking if a value is one of the given values.
   * @param {Array} values Valid values.
   * @returns {*}
   * @private
   */
  function _matchOneOf(values) {
    return Match.Where(function (value) {
      return (values.indexOf(value) !== -1);
    });
  }

  /**
   * Locate all velocity-compatible test packages and return their config
   * data.
   *
   * @example
   *     // in `jasmine-unit` package's `smart.json`:
   *     {
   *       "name": "jasmine-unit",
   *       "description": "Velocity-compatible jasmine unit test package",
   *       "homepage": "https://github.com/xolvio/jasmine-unit",
   *       "author": "Sam Hatoum",
   *       "version": "0.1.1",
   *       "git": "https://github.com/xolvio/jasmine-unit.git",
   *       "test-package": true,
   *       "regex": "-jasmine-unit\\.(js|coffee)$"
   *     }
   *
   * @method _loadTestPackageConfigs
   * @return {Object} Hash of test package names and their normalized config data.
   * @private
   */
  function _loadTestPackageConfigs () {
    var pwd = process.env.PWD,
        smartJsons = glob.sync('packages/*/smart.json', {cwd: pwd}),
        testConfigDictionary;

    DEBUG && console.log('Check for test package configs...', smartJsons);

    testConfigDictionary = _.reduce(smartJsons, function (memo, smartJsonPath) {
      var contents,
          config;

      try {
        contents = readFile(path.join(pwd, smartJsonPath));
        config = JSON.parse(contents);
        if (config.name && config.testPackage) {

          // add smart.json contents to our dictionary
          memo[config.name] = config;

          if ('undefined' === typeof memo[config.name].regex) {
            // if test package hasn't defined an explicit regex for the file
            // watcher, default to the package name as a suffix.
            // Ex. name = "mocha-web"
            //     regex = "-mocha-web.js"
            memo[config.name].regex = '-' + config.name + '\\.js$';
          }

          // create a regexp obj for use in file watching
          memo[config.name]._regexp = new RegExp(memo[config.name].regex);
        }
      } catch (ex) {
        DEBUG && console.log('Error reading file:', smartJsonPath, ex);
      }
      return memo;
    }, {});

    return testConfigDictionary;
  }  // end _loadTestPackageConfigs

  /**
   * Initialize the directory/file watcher.
   *
   * @method _initWatcher
   * @param {Object} config  See `_loadTestPackageConfigs`.
   * @private
   */
  function _initWatcher (config) {

    _watcher = chokidar.watch(Velocity.getTestsPath(), {ignored: /[\/\\]\./});

    _watcher.on('add', Meteor.bindEnvironment(function (filePath) {
      var relativePath,
          targetFramework,
          data;

      filePath = path.normalize(filePath);

      DEBUG && console.log('File added:', filePath);

      relativePath = filePath.substring(process.env.PWD.length);
      if (relativePath[0] === path.sep) {
        relativePath = relativePath.substring(1);
      }

      // if this is a fixture file, put it in the fixtures collection
      if (FIXTURE_REG_EXP.test(relativePath)) {
        VelocityFixtureFiles.insert({
          _id: filePath,
          absolutePath: filePath,
          lastModified: Date.now()
        });
        return;
      }

      // test against each test framework's regexp matcher, use first
      // one that matches
      targetFramework = _.find(config, function (framework) {
        return framework._regexp.test(relativePath);
      });

      if (targetFramework) {
        DEBUG && console.log(targetFramework.name, ' <= ', filePath);

        data = {
          _id: filePath,
          name: path.basename(filePath),
          absolutePath: filePath,
          relativePath: relativePath,
          targetFramework: targetFramework.name,
          lastModified: Date.now()
        };

        //DEBUG && console.log('data', data);
        VelocityTestFiles.insert(data);
      }
    }));  // end watcher.on 'add'

    _watcher.on('change', Meteor.bindEnvironment(function (filePath) {
      DEBUG && console.log('File changed:', filePath);

      // Since we key on filePath and we only add files we're interested in,
      // we don't have to worry about inadvertently updating records for files
      // we don't care about.
      VelocityFixtureFiles.update(filePath, { $set: {lastModified: Date.now()}});
      VelocityTestFiles.update(filePath, { $set: {lastModified: Date.now()}});
    }));

    _watcher.on('unlink', Meteor.bindEnvironment(function (filePath) {
      DEBUG && console.log('File removed:', filePath);
      // If we only remove the file, we also need to remove the test results for
      // just that file. This required changing the postResult API and we could
      // do it, but the brute force method of reset() will do the trick until we
      // want to optimize VelocityTestFiles.remove(filePath);
      _reset(config);
    }));

  }  // end _initWatcher

  /**
   * Re-init file watcher and clear all test results.
   *
   * @method _reset
   * @param {Object} config  See `_loadTestPackageConfigs`.
   * @private
   */
  function _reset (config) {
    if (_watcher) {
      _watcher.close();
    }

    VelocityTestFiles.remove({});
    VelocityFixtureFiles.remove({});
    VelocityFixtureFiles.insert({
      _id: DEFAULT_FIXTURE_PATH,
      absolutePath: DEFAULT_FIXTURE_PATH
    });
    VelocityTestReports.remove({});
    VelocityLogs.remove({});
    VelocityAggregateReports.remove({});
    VelocityAggregateReports.insert({
      name: 'aggregateResult',
      result: 'pending'
    });
    VelocityAggregateReports.insert({
      name: 'aggregateComplete',
      result: 'pending'
    });
    _.each(_testFrameworks, function (testFramework) {
      VelocityAggregateReports.insert({
        name: testFramework,
        result: 'pending'
      });
    });
    VelocityMirrors.remove({});

    // Meteor just reloaded us which means we should rsync the app files to the mirror
    _syncMirror();

    _initWatcher(config);
  }

  /**
   * If any one test has failed, mark the aggregate test result as failed.
   *
   * @method _updateAggregateReports
   * @private
   */
  function _updateAggregateReports () {

    var failedResult,
        result;

    if (!VelocityTestReports.findOne({result: ''})) {
      failedResult = VelocityTestReports.findOne({result: 'failed'});
      result = failedResult ? 'failed' : 'passed';

      VelocityAggregateReports.update({ 'name': 'aggregateResult'}, {$set: {result: result}});
    }

    // if all test frameworks have completed, upsert an aggregate completed record
    var completedFrameworksCount = VelocityAggregateReports.find({ 'name': {$in: _testFrameworks}, 'result': 'completed'}).count();

    if (_testFrameworks.length === completedFrameworksCount) {
      VelocityAggregateReports.update({'name': 'aggregateComplete'}, {$set: {'result': 'completed'}});

      _.each(_reporters, function (reporter) {
        reporter();
      });

    }

  }

  /**
   * Creates a physical mirror of the application under .meteor/local/.mirror
   *
   *     - Any files with the pattern tests/.*  are not copied, this stops .report
   *     directory from also being copied.
   *
   *     TODO - Strips out velocity, any test packages and reporters from the mirror's .meteor/packages file
   *
   * @method _syncMirror
   * @private
   */
  function _syncMirror () {
    var cmd = new Rsync()
      .shell('ssh')
      .flags('av')
      .set('delete')
      .set('q')
      .set('delay-updates')
      .set('force')
      .exclude('.meteor/local')
      .exclude('tests/.*')
      .source(process.env.PWD + path.sep)
      .destination(Velocity.getMirrorPath());
    var then = Date.now();
    cmd.execute(Meteor.bindEnvironment(function (error) {

      if (error) {
        DEBUG && console.error('[velocity] Error syncing mirror', error);
      } else {
        DEBUG && console.log('[velocity] rsync took', Date.now() - then);
      }

      _.each(_preProcessors, function (preProcessor) {
        preProcessor();
      });

      // TODO remove this once jasmine and mocha-web are using the new method
      Meteor.call('velocityStartMirror', {
        name: 'mocha-web',
        port: 5000
      }, function (e, r) {
        if (e) {
          console.error('[velocity] mirror failed to start', e);
        } else {
          console.log('[velocity] Mirror started', r);
        }
      });

    }));
  }

})();<|MERGE_RESOLUTION|>--- conflicted
+++ resolved
@@ -323,41 +323,6 @@
         })
       };
 
-<<<<<<< HEAD
-      writeFile(mirror_base_path + '/settings.json', JSON.stringify(Meteor.settings));
-
-      DEBUG && console.log('[velocity] Starting mirror at', mirrorLocation);
-
-      var meteor = spawn('meteor', ['--port', port, '--settings', 'settings.json'], opts);
-      if (!!process.env.VELOCITY_DEBUG_MIRROR) {
-        var outputHandler = function(data) {
-          var lines = data.toString().split(/\r?\n/).slice(0, -1);
-          _.map(lines, function(line) {
-            console.log('[velocity mirror] ' + line);
-          });
-        };
-        meteor.stdout.on('data', outputHandler);
-        meteor.stderr.on('data', outputHandler);
-      }
-
-      var storeMirrorMetadata = function () {
-        VelocityMirrors.insert({
-          framework: options.framework,
-          name: options.name,
-          port: port,
-          rootUrl: mirrorLocation,
-          mongoUrl: mongoLocation
-        });
-      };
-
-      return _retryHttpGet(mirrorLocation, {url: mirrorLocation, port: port}, function (statusCode) {
-        if (statusCode === 200) {
-          storeMirrorMetadata();
-        } else {
-          console.log('WTF! Mirror status code was ', statusCode);
-        }
-      });
-=======
       writeFile(Velocity.getMirrorPath() + '/settings.json', JSON.stringify(Meteor.settings));
 
       DEBUG && console.log('[velocity] Mirror: starting at', mirrorLocation);
@@ -397,8 +362,23 @@
       };
       spawnMeteor();
 
-      return _retryHttpGet(mirrorLocation, {url: mirrorLocation, port: port});
->>>>>>> 1958c117
+      var storeMirrorMetadata = function () {
+        VelocityMirrors.insert({
+          framework: options.framework,
+          name: options.name,
+          port: port,
+          rootUrl: mirrorLocation,
+          mongoUrl: mongoLocation
+        });
+      };
+
+      return _retryHttpGet(mirrorLocation, {url: mirrorLocation, port: port}, function (statusCode) {
+        if (statusCode === 200) {
+          storeMirrorMetadata();
+        } else {
+          console.log('WTF! Mirror status code was ', statusCode);
+        }
+      });
 
     }  // end velocityStartMirror
 
@@ -464,12 +444,13 @@
    * Uses a future to respond and the future return object can be provided.
    *
    * @method _retryHttpGet
-   * @param url             requiredFields  The target location
-   *
-   * @param futureResponse  optional        The future response that will be augmented with the
-   *                                        http status code (if successful)
-   * @param retries         optional        Maximum number of retries
-   * @param maxTimeout      optional        Maximum time to wait for the location to respond
+   * @param url                   requiredFields  The target location
+   *
+   * @param futureResponse        optional        The future response that will be augmented with the
+   *                                              http status code (if successful)
+   * @param preResponseCallback   optional        Maximum number of retries
+   * @param retries               optional        Maximum number of retries
+   * @param maxTimeout            optional        Maximum time to wait for the location to respond
    *
    * @return    A future that can be used in meteor methods (or for other async needs)
    * @private
