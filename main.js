--- conflicted
+++ resolved
@@ -120,28 +120,19 @@
        * Registers a testing framework plugin.
        *
        * @method registerTestingFramework
-<<<<<<< HEAD
-       * @param name {String} The name of the testing framework.
-       * @param options {Object} Options for the testing framework.
-       * @param options.regex {String} The regular expression for
+       * @param {String name The name of the testing framework.
+       * @param {Object} [options] Options for the testing framework.
+       * @param {String} options.regex The regular expression for
        *                      test files that should be assigned
        *                      to the testing framework.
-       * @param options.sampleTestGenerator {Function} sampleTestGenerator
-       *    returns an array of fileObjects with the following fields:
-       * @param options.sampleTestGenerator.path {String} relative path to place test file (from PROJECT/tests)
-       * @param options.sampleTestGenerator.contents {String} contents of the test file
-the path thats returned
-=======
-       * @param {String} name The name of the testing framework.
-       * @param {Object} [options] Options for the testing framework.
-       * @param {String} [options.regex] The regular expression for
-       *                                 test files that should be assigned
-       *                                 to the testing framework.
        *                                 The path relative to the tests
        *                                 folder is matched against it.
        *                                 The default is "name/.+\.js$"
        *                                 (name is the testing framework name).
->>>>>>> 6b8782f9
+       * @param options.sampleTestGenerator {Function} sampleTestGenerator
+       *    returns an array of fileObjects with the following fields:
+       * @param options.sampleTestGenerator.path {String} relative path to place test file (from PROJECT/tests)
+       * @param options.sampleTestGenerator.contents {String} contents of the test file the path thats returned
        */
       registerTestingFramework: function (name, options) {
         _config[name] = _parseTestingFrameworkOptions(name, options);
