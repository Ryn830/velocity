{
  "meteor": {},
  "dependencies": {
    "basePackages": {
      "velocity": {
        "path": "../src"
      },
      "mocha-web": {
        "git": "https://github.com/mad-eye/meteor-mocha-web",
        "branch": "velocity"
      },
      "jasmine-unit": {},
      "moment": {}
    },
    "packages": {
      "velocity": {
        "path": "../src"
      },
      "mocha-web": {
        "git": "https://github.com/mad-eye/meteor-mocha-web",
        "branch": "velocity",
        "commit": "739f1f3eaa768a7daf3c761811142a51706b1d4a"
      },
      "jasmine-unit": {
        "git": "https://github.com/xolvio/jasmine-unit.git",
<<<<<<< HEAD
        "tag": "v0.1.3",
        "commit": "1df655d1a51b5d238aef63eb5080f8b1c6e3d76f"
=======
        "tag": "v0.1.4",
        "commit": "8fb5b609a8eee5759ef160106b700748a2d4a7a5"
>>>>>>> e11594ea
      },
      "moment": {
        "git": "https://github.com/acreeger/meteor-moment.git",
        "tag": "v2.6.0",
        "commit": "26156df681750fd6e6ed77043eef32b6653ebbdf"
      },
      "mirror": {
        "git": "https://github.com/xdissent/meteor-mirror.git",
        "tag": "v0.0.2",
        "commit": "03d965dcab2f976a1fdc6ce513edcd4c17b75746"
      }
    }
  }
}<|MERGE_RESOLUTION|>--- conflicted
+++ resolved
@@ -23,13 +23,8 @@
       },
       "jasmine-unit": {
         "git": "https://github.com/xolvio/jasmine-unit.git",
-<<<<<<< HEAD
-        "tag": "v0.1.3",
-        "commit": "1df655d1a51b5d238aef63eb5080f8b1c6e3d76f"
-=======
         "tag": "v0.1.4",
         "commit": "8fb5b609a8eee5759ef160106b700748a2d4a7a5"
->>>>>>> e11594ea
       },
       "moment": {
         "git": "https://github.com/acreeger/meteor-moment.git",
