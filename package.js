/*jshint -W117, -W097 */
'use strict';

Package.describe({
  name: 'velocity:core',
  summary: 'Velocity, a Meteor specific test-runner',
<<<<<<< HEAD
  version: '0.4.3',
  git: 'https://github.com/xolvio/velocity.git',
=======
  version: '0.4.2',
  git: 'https://github.com/meteor-velocity/velocity.git',
>>>>>>> 05862e0b
  debugOnly: true
});

Npm.depends({
  'chokidar': '0.11.1',
  'lodash': '2.4.1',
  'mkdirp': '0.5.0',
  'fs-extra': '0.12.0'
});

Package.on_use(function (api) {

  var SERVER = 'server',
      CLIENT = 'client',
      BOTH = [CLIENT, SERVER];

  api.versionsFrom('METEOR@1.0');
  api.use('mongo');
  api.use('check');

  api.add_files('collections.js', BOTH);

  api.export('Velocity', BOTH);
  api.export('VelocityTestFiles', BOTH);
  api.export('VelocityFixtureFiles', BOTH);
  api.export('VelocityTestReports', BOTH);
  api.export('VelocityAggregateReports', BOTH);
  api.export('VelocityLogs', BOTH);
  api.export('VelocityMirrors', BOTH);

  api.add_files('lib/meteor/files.js', SERVER);
  api.add_files('core.js', SERVER);
  api.add_files('core-shared.js', BOTH);

  api.add_files('mirrors/Mirror.js', SERVER);
  api.add_files('mirrors/mirrorRegistrar.js', SERVER);

});<|MERGE_RESOLUTION|>--- conflicted
+++ resolved
@@ -4,13 +4,8 @@
 Package.describe({
   name: 'velocity:core',
   summary: 'Velocity, a Meteor specific test-runner',
-<<<<<<< HEAD
   version: '0.4.3',
-  git: 'https://github.com/xolvio/velocity.git',
-=======
-  version: '0.4.2',
   git: 'https://github.com/meteor-velocity/velocity.git',
->>>>>>> 05862e0b
   debugOnly: true
 });
 
